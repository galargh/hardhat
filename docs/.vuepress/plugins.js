--- conflicted
+++ resolved
@@ -432,34 +432,33 @@
     tags: ["Solidity", "Testing"],
   },
   {
-<<<<<<< HEAD
+    name: "hardhat-hethers",
+    author: "LimeChain",
+    authorUrl: "https://github.com/LimeChain/hardhat-hethers",
+    description: "Injects hethers into the Hardhat Runtime Environment",
+    tags: ["Hedera", "hethers"],
+  },
+  {
+    name: "hardhat-sourcify",
+    author: "Zoey T",
+    authorUrl: "https://twitter.com/zzzzoey_t",
+    description: "A plugin for submitting code to Sourcify",
+    tags: ["Sourcify", "Verification"],
+  },
+  {
+    name: "hardhat-awesome-cli",
+    author: "Marc-Aurele Besner",
+    authorUrl: "https://github.com/marc-aurele-besner",
+    description:
+      "Hardhat made awesome with a flexible CLI to help run tests, scripts, deploy Mock contracts and more.",
+    tags: ["CLI", "Testing", "Tasks", "Config"],
+  },
+  {
     name: "hardhat-test-utils",
     author: "Naveen Sahu",
     authorUrl: "https://twitter.com/heyNvN",
     description: "Handy set of utilities for testing contracts in Hardhat projects",
     tags: ["testing", "solidity"],
-=======
-    name: "hardhat-hethers",
-    author: "LimeChain",
-    authorUrl: "https://github.com/LimeChain/hardhat-hethers",
-    description: "Injects hethers into the Hardhat Runtime Environment",
-    tags: ["Hedera", "hethers"],
-  },
-  {
-    name: "hardhat-sourcify",
-    author: "Zoey T",
-    authorUrl: "https://twitter.com/zzzzoey_t",
-    description: "A plugin for submitting code to Sourcify",
-    tags: ["Sourcify", "Verification"],
-  },
-  {
-    name: "hardhat-awesome-cli",
-    author: "Marc-Aurele Besner",
-    authorUrl: "https://github.com/marc-aurele-besner",
-    description:
-      "Hardhat made awesome with a flexible CLI to help run tests, scripts, deploy Mock contracts and more.",
-    tags: ["CLI", "Testing", "Tasks", "Config"],
->>>>>>> a848436e
   },
 ];
 
