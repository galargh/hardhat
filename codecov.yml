--- conflicted
+++ resolved
@@ -2,12 +2,8 @@
   branch: v-next
   require_ci_to_pass: false
   notify:
-<<<<<<< HEAD
-    wait_for_ci: true
-=======
     # TODO: replace with 'manual_trigger: true' if the commenter is rate limited
     wait_for_ci: false
->>>>>>> dcce5204
 
 coverage:
   status:
