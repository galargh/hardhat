--- conflicted
+++ resolved
@@ -472,7 +472,7 @@
       it("should not validate a non-existant function", async () => {
         const fakeArtifact: Artifact = {
           abi: [],
-          contractName: "",
+          contractName: "Another",
           bytecode: "",
           linkReferences: {},
         };
@@ -490,7 +490,7 @@
 
         await assert.isRejected(
           validateNamedStaticCall(future as any, setupMockArtifactResolver()),
-          /Contract 'Another' doesn't have a function test/
+          /Function "test" not found in contract Another/
         );
       });
 
@@ -568,14 +568,14 @@
               type: "function",
             },
           ],
-          contractName: "",
+          contractName: "Another",
           bytecode: "",
           linkReferences: {},
         };
 
         const module = buildModule("Module1", (m) => {
           const another = m.contractFromArtifact("Another", fakeArtifact, []);
-          m.staticCall(another, "inc", [1, 2, 3]);
+          m.staticCall(another, "inc(bool,uint256)", [1, 2, 3]);
 
           return { another };
         });
@@ -586,7 +586,7 @@
 
         await assert.isRejected(
           validateNamedStaticCall(future as any, setupMockArtifactResolver()),
-          /Function inc in contract Another is overloaded, but no overload expects 3 arguments/
+          /Function inc\(bool,uint256\) in contract Another is overloaded, but no overload expects 3 arguments/
         );
       });
 
@@ -630,19 +630,9 @@
       });
     });
 
-<<<<<<< HEAD
-    it("should not validate a non-existant function", async () => {
-      const fakeArtifact: Artifact = {
-        abi: [],
-        contractName: "Another",
-        bytecode: "",
-        linkReferences: {},
-      };
-=======
     describe("stage two", () => {
       let vm: typeof import("../../src/new-api/internal/validation/stageTwo/validateNamedStaticCall");
       let validateNamedStaticCall: typeof vm.validateNamedStaticCall;
->>>>>>> d447e7d2
 
       before(async () => {
         vm = await import(
@@ -660,23 +650,10 @@
           linkReferences: {},
         };
 
-<<<<<<< HEAD
-      await assert.isRejected(
-        validateNamedStaticCall(
-          future as any,
-          setupMockArtifactResolver(),
-          {},
-          []
-        ),
-        /Function "test" not found in contract Another/
-      );
-    });
-=======
         const module = buildModule("Module1", (m) => {
           const another = m.contract("Another", []);
           const p = m.getParameter("p");
           m.staticCall(another, "test", [p]);
->>>>>>> d447e7d2
 
           return { another };
         });
@@ -723,53 +700,6 @@
           const p = m.getParameter("p", true);
           m.staticCall(another, "test", [p]);
 
-<<<<<<< HEAD
-    it("should not validate an overloaded call with wrong number of arguments", async () => {
-      const fakeArtifact: Artifact = {
-        abi: [
-          {
-            inputs: [
-              {
-                internalType: "bool",
-                name: "b",
-                type: "bool",
-              },
-            ],
-            name: "inc",
-            outputs: [],
-            stateMutability: "view",
-            type: "function",
-          },
-          {
-            inputs: [
-              {
-                internalType: "bool",
-                name: "b",
-                type: "bool",
-              },
-              {
-                internalType: "uint256",
-                name: "n",
-                type: "uint256",
-              },
-            ],
-            name: "inc",
-            outputs: [],
-            stateMutability: "view",
-            type: "function",
-          },
-        ],
-        contractName: "Another",
-        bytecode: "",
-        linkReferences: {},
-      };
-
-      const moduleDef = buildModule("Module1", (m) => {
-        const another = m.contractFromArtifact("Another", fakeArtifact, []);
-        m.staticCall(another, "inc(bool,uint256)", [1, 2, 3]);
-
-        return { another };
-=======
           return { another };
         });
 
@@ -785,7 +715,6 @@
             []
           )
         );
->>>>>>> d447e7d2
       });
 
       it("should not validate a missing module parameter (deeply nested)", async () => {
@@ -796,25 +725,12 @@
           linkReferences: {},
         };
 
-<<<<<<< HEAD
-      await assert.isRejected(
-        validateNamedStaticCall(
-          future as any,
-          setupMockArtifactResolver(),
-          {},
-          []
-        ),
-        /Function inc\(bool,uint256\) in contract Another is overloaded, but no overload expects 3 arguments/
-      );
-    });
-=======
         const module = buildModule("Module1", (m) => {
           const another = m.contract("Another", []);
           const p = m.getParameter("p");
           m.staticCall(another, "test", [
             [123, { really: { deeply: { nested: [p] } } }],
           ]);
->>>>>>> d447e7d2
 
           return { another };
         });
