--- conflicted
+++ resolved
@@ -24,14 +24,7 @@
 import { Reporter } from "../../sentry/reporter";
 import { getDifferenceInSeconds } from "../../util/date";
 import { createModelsAndDecodeBytecodes } from "../stack-traces/compiler-to-model";
-<<<<<<< HEAD
-=======
-import {
-  BuildInfo,
-  CompilerInput,
-  CompilerOutput,
-} from "../stack-traces/compiler-types";
->>>>>>> 2bfceadf
+import { CompilerInput, CompilerOutput } from "../stack-traces/compiler-types";
 import { ConsoleLogger } from "../stack-traces/consoleLogger";
 import { ContractsIdentifier } from "../stack-traces/contracts-identifier";
 import { MessageTrace } from "../stack-traces/message-trace";
@@ -95,19 +88,7 @@
 
 export class BuidlerNode extends EventEmitter {
   public static async create(
-<<<<<<< HEAD
     config: NodeConfig
-=======
-    hardfork: string,
-    networkName: string,
-    chainId: number,
-    networkId: number,
-    blockGasLimit: number,
-    genesisAccounts: GenesisAccount[] = [],
-    allowUnlimitedContractSize?: boolean,
-    initialDate?: Date,
-    buildInfos?: BuildInfo[]
->>>>>>> 2bfceadf
   ): Promise<[Common, BuidlerNode]> {
     const {
       genesisAccounts,
@@ -163,15 +144,10 @@
       asPStateManager(stateManager),
       blockchain,
       new BN(blockGasLimit),
-<<<<<<< HEAD
+
       initialBlockTimeOffset,
       genesisAccounts,
       tracingConfig
-=======
-      genesisBlock,
-      initialDate,
-      buildInfos
->>>>>>> 2bfceadf
     );
 
     return [common, node];
@@ -199,15 +175,9 @@
     private readonly _stateManager: PStateManager,
     private readonly _blockchain: PBlockchain,
     private readonly _blockGasLimit: BN,
-<<<<<<< HEAD
     private _blockTimeOffsetSeconds: BN = new BN(0),
     genesisAccounts: GenesisAccount[],
     tracingConfig?: TracingConfig
-=======
-    genesisBlock: Block,
-    initialDate?: Date,
-    buildInfos?: BuildInfo[]
->>>>>>> 2bfceadf
   ) {
     super();
 
@@ -224,21 +194,12 @@
     this._vmTraceDecoder = new VmTraceDecoder(contractsIdentifier);
     this._solidityTracer = new SolidityTracer();
 
-<<<<<<< HEAD
-    if (tracingConfig === undefined) {
-=======
-    if (buildInfos === undefined || buildInfos.length === 0) {
->>>>>>> 2bfceadf
+    if (tracingConfig === undefined || tracingConfig.buildInfos === undefined) {
       return;
     }
 
     try {
-<<<<<<< HEAD
-      const bytecodes = createModelsAndDecodeBytecodes(tracingConfig);
-      for (const bytecode of bytecodes) {
-        this._vmTraceDecoder.addBytecode(bytecode);
-=======
-      for (const buildInfo of buildInfos) {
+      for (const buildInfo of tracingConfig.buildInfos) {
         const bytecodes = createModelsAndDecodeBytecodes(
           buildInfo.solcVersion,
           buildInfo.input,
@@ -248,7 +209,6 @@
         for (const bytecode of bytecodes) {
           this._vmTraceDecoder.addBytecode(bytecode);
         }
->>>>>>> 2bfceadf
       }
     } catch (error) {
       console.warn(
@@ -876,11 +836,17 @@
   }
 
   public async addCompilationResult(
-    tracingConfig: TracingConfig
+    solcVersion: string,
+    compilerInput: CompilerInput,
+    compilerOutput: CompilerOutput
   ): Promise<boolean> {
     let bytecodes;
     try {
-      bytecodes = createModelsAndDecodeBytecodes(tracingConfig);
+      bytecodes = createModelsAndDecodeBytecodes(
+        solcVersion,
+        compilerInput,
+        compilerOutput
+      );
     } catch (error) {
       console.warn(
         chalk.yellow(
