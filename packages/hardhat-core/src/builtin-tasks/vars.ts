--- conflicted
+++ resolved
@@ -45,15 +45,10 @@
   });
 
 varsScope
-<<<<<<< HEAD
-  .task("setup", "Display a list of key-value pairs that need to be set up")
-  .setAction(async () => {
-    throw new HardhatError(ERRORS.VARS.ONLY_MANAGED_IN_CLI);
-  });
-=======
   .task(
     "setup",
     "Show how to setup the configuration variables used by this project"
   )
-  .setAction(async () => {});
->>>>>>> d08a7c1a
+  .setAction(async () => {
+    throw new HardhatError(ERRORS.VARS.ONLY_MANAGED_IN_CLI);
+  });