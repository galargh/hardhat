<<<<<<< HEAD
import { assert } from "chai";
import { ethers, Signer } from "ethers";
=======
import chai, { assert } from "chai";
import chaiAsPromised from "chai-as-promised";
import { ethers } from "ethers";
>>>>>>> dc90d35d
import { NomicLabsHardhatPluginError } from "hardhat/plugins";
import { Artifact } from "hardhat/types";
import util from "util";

import { EthersProviderWrapper } from "../src/internal/ethers-provider-wrapper";

import { useEnvironment } from "./helpers";

chai.use(chaiAsPromised);

describe("Ethers plugin", function () {
  describe("ganache", function () {
    useEnvironment("hardhat-project");
    describe("HRE extensions", function () {
      it("should extend hardhat runtime environment", function () {
        assert.isDefined(this.env.ethers);
        assert.containsAllKeys(this.env.ethers, [
          "provider",
          "getSigners",
          "getImpersonatedSigner",
          "getContractFactory",
          "getContractAt",
          ...Object.keys(ethers),
        ]);
      });

      describe("Custom formatters", function () {
        const assertBigNumberFormat = function (
          BigNumber: any,
          value: string | number,
          expected: string
        ) {
          assert.equal(util.format("%o", BigNumber.from(value)), expected);
        };

        describe("BigNumber", function () {
          it("should format zero unaltered", function () {
            assertBigNumberFormat(
              this.env.ethers.BigNumber,
              0,
              'BigNumber { value: "0" }'
            );
          });

          it("should provide human readable versions of positive integers", function () {
            const BigNumber = this.env.ethers.BigNumber;

            assertBigNumberFormat(BigNumber, 1, 'BigNumber { value: "1" }');
            assertBigNumberFormat(BigNumber, 999, 'BigNumber { value: "999" }');
            assertBigNumberFormat(
              BigNumber,
              1000,
              'BigNumber { value: "1000" }'
            );
            assertBigNumberFormat(
              BigNumber,
              999999,
              'BigNumber { value: "999999" }'
            );
            assertBigNumberFormat(
              BigNumber,
              1000000,
              'BigNumber { value: "1000000" }'
            );
            assertBigNumberFormat(
              BigNumber,
              "999999999999999999292",
              'BigNumber { value: "999999999999999999292" }'
            );
          });

          it("should provide human readable versions of negative integers", function () {
            const BigNumber = this.env.ethers.BigNumber;

            assertBigNumberFormat(BigNumber, -1, 'BigNumber { value: "-1" }');
            assertBigNumberFormat(
              BigNumber,
              -999,
              'BigNumber { value: "-999" }'
            );
            assertBigNumberFormat(
              BigNumber,
              -1000,
              'BigNumber { value: "-1000" }'
            );
            assertBigNumberFormat(
              BigNumber,
              -999999,
              'BigNumber { value: "-999999" }'
            );
            assertBigNumberFormat(
              BigNumber,
              -1000000,
              'BigNumber { value: "-1000000" }'
            );
            assertBigNumberFormat(
              BigNumber,
              "-999999999999999999292",
              'BigNumber { value: "-999999999999999999292" }'
            );
          });
        });
      });
    });

    describe("Provider", function () {
      it("the provider should handle requests", async function () {
        const accounts = await this.env.ethers.provider.send(
          "eth_accounts",
          []
        );
        assert.equal(accounts[0], "0x90f8bf6a479f320ead074411a4b0e7944ea8c9c1");
      });
    });

    describe("Signers and contracts helpers", function () {
      let signers: ethers.Signer[];
      let greeterArtifact: Artifact;
      let iGreeterArtifact: Artifact;

      beforeEach(async function () {
        signers = await this.env.ethers.getSigners();
        await this.env.run("compile", { quiet: true });
        greeterArtifact = await this.env.artifacts.readArtifact("Greeter");

        iGreeterArtifact = await this.env.artifacts.readArtifact("IGreeter");
      });

      describe("getSigners", function () {
        it("should return the signers", async function () {
          const sigs = await this.env.ethers.getSigners();
          assert.equal(
            await sigs[0].getAddress(),
            "0x90F8bf6A479f320ead074411a4B0e7944Ea8c9C1"
          );
        });

        it("should expose the address synchronously", async function () {
          const sigs = await this.env.ethers.getSigners();
          assert.equal(
            sigs[0].address,
            "0x90F8bf6A479f320ead074411a4B0e7944Ea8c9C1"
          );
        });
      });

      describe("getImpersonatedSigner", function () {
        it("should invoke hardhat_impersonateAccount", async function () {
          const address = `0x${"ff".repeat(20)}`;
          // TODO: We are testing this plugin against Ganache, so this fails.
          //  We should test it using Hardhat Network instead.
          await assert.isRejected(
            this.env.ethers.getImpersonatedSigner(address),
            "Method hardhat_impersonateAccount not supported"
          );
        });
        it("should return the working impersonated signer", async function () {});
      });

      describe("signer", function () {
        /**
         * this test has been skipped pending the removal of ganache from this
         * test suite, which is being tracked at
         * https://linear.app/nomic-foundation/issue/HH-722/remove-ganache-from-our-test-suite
         */
        it.skip("should sign a message", async function () {
          const [sig] = await this.env.ethers.getSigners();

          const result = await sig.signMessage("hello");

          assert.equal(
            result,
            "0x1845faa75f53acb0c3e7247dcf294ce045c139722418dc9638709b54bafffa093591aeaaa195e7dc53f7e774c80e9a7f1371f0647a100d1c9e81db83d8ddd47801"
          );
        });

        it("should throw when sign a transaction", async function () {
          const [sig] = await this.env.ethers.getSigners();

          const Greeter = await this.env.ethers.getContractFactory("Greeter");
          const tx = Greeter.getDeployTransaction();

          assert.throws(() => sig.signTransaction(tx));
        });

        it("should return the balance of the account", async function () {
          const [sig] = await this.env.ethers.getSigners();
          assert.equal(
            (await sig.getBalance()).toString(),
            "100000000000000000000"
          );
        });

        it("should return the transaction count of the account", async function () {
          const [sig] = await this.env.ethers.getSigners();
          assert.equal((await sig.getTransactionCount()).toString(), "0");
        });

        it("should allow to use the estimateGas method", async function () {
          const [sig] = await this.env.ethers.getSigners();

          const Greeter = await this.env.ethers.getContractFactory("Greeter");
          const tx = Greeter.getDeployTransaction();

          const result = await sig.estimateGas(tx);

          assert.isTrue(result.gt(0));
        });

        it("should allow to use the call method", async function () {
          const [sig] = await this.env.ethers.getSigners();

          const Greeter = await this.env.ethers.getContractFactory("Greeter");
          const tx = Greeter.getDeployTransaction();

          const result = await sig.call(tx);

          assert.isString(result);
        });

        it("should send a transaction", async function () {
          const [sig] = await this.env.ethers.getSigners();

          const Greeter = await this.env.ethers.getContractFactory("Greeter");
          const tx = Greeter.getDeployTransaction();

          const response = await sig.sendTransaction(tx);

          const receipt = await response.wait();

          assert.equal(receipt.status, 1);
        });

        it("should get the chainId", async function () {
          const [sig] = await this.env.ethers.getSigners();

          const chainId = await sig.getChainId();

          assert.equal(chainId, 1337);
        });

        it("should get the gas price", async function () {
          const [sig] = await this.env.ethers.getSigners();

          const gasPrice = await sig.getGasPrice();

          assert.equal(gasPrice.toString(), "20000000000");
        });

        it("should check and populate a transaction", async function () {
          const [sig] = await this.env.ethers.getSigners();

          const Greeter = await this.env.ethers.getContractFactory("Greeter");
          const tx = Greeter.getDeployTransaction();

          const checkedTransaction = sig.checkTransaction(tx);

          assert.equal(await checkedTransaction.from, sig.address);

          const populatedTransaction = await sig.populateTransaction(
            checkedTransaction
          );

          assert.equal(populatedTransaction.from, sig.address);
        });
      });

      describe("getContractFactory", function () {
        describe("By name", function () {
          it("should return a contract factory", async function () {
            // It's already compiled in artifacts/
            const contract = await this.env.ethers.getContractFactory(
              "Greeter"
            );

            assert.containsAllKeys(contract.interface.functions, [
              "setGreeting(string)",
              "greet()",
            ]);

            assert.equal(
              await contract.signer.getAddress(),
              await signers[0].getAddress()
            );
          });

          it("should fail to return a contract factory for an interface", async function () {
            try {
              await this.env.ethers.getContractFactory("IGreeter");
            } catch (reason: any) {
              assert.instanceOf(
                reason,
                NomicLabsHardhatPluginError,
                "getContractFactory should fail with a hardhat plugin error"
              );
              assert.isTrue(
                reason.message.includes("is abstract and can't be deployed"),
                "getContractFactory should report the abstract contract as the cause"
              );
              return;
            }

            // The test shouldn't reach this point.
            assert.fail(
              "getContractFactory should fail with an abstract contract"
            );
          });

          it("should link a library", async function () {
            const libraryFactory = await this.env.ethers.getContractFactory(
              "TestLibrary"
            );
            const library = await libraryFactory.deploy();

            const contractFactory = await this.env.ethers.getContractFactory(
              "TestContractLib",
              { libraries: { TestLibrary: library.address } }
            );
            assert.equal(
              await contractFactory.signer.getAddress(),
              await signers[0].getAddress()
            );
            const numberPrinter = await contractFactory.deploy();
            const someNumber = 50;
            assert.equal(
              await numberPrinter.callStatic.printNumber(someNumber),
              someNumber * 2
            );
          });

          it("should fail to link when passing in an ambiguous library link", async function () {
            const libraryFactory = await this.env.ethers.getContractFactory(
              "contracts/TestContractLib.sol:TestLibrary"
            );
            const library = await libraryFactory.deploy();

            try {
              await this.env.ethers.getContractFactory("TestContractLib", {
                libraries: {
                  TestLibrary: library.address,
                  "contracts/TestContractLib.sol:TestLibrary": library.address,
                },
              });
            } catch (reason: any) {
              assert.instanceOf(
                reason,
                NomicLabsHardhatPluginError,
                "getContractFactory should fail with a hardhat plugin error"
              );
              assert.isTrue(
                reason.message.includes(
                  "refer to the same library and were given as two separate library links"
                ),
                "getContractFactory should report the ambiguous link as the cause"
              );
              assert.isTrue(
                reason.message.includes(
                  "TestLibrary and contracts/TestContractLib.sol:TestLibrary"
                ),
                "getContractFactory should display the ambiguous library links"
              );
              return;
            }

            // The test shouldn't reach this point
            assert.fail(
              "getContractFactory should fail when the link for one library is ambiguous"
            );
          });

          it("should link a library even if there's an identically named library in the project", async function () {
            const libraryFactory = await this.env.ethers.getContractFactory(
              "contracts/TestNonUniqueLib.sol:NonUniqueLibrary"
            );
            const library = await libraryFactory.deploy();

            const contractFactory = await this.env.ethers.getContractFactory(
              "TestNonUniqueLib",
              { libraries: { NonUniqueLibrary: library.address } }
            );
            assert.equal(
              await contractFactory.signer.getAddress(),
              await signers[0].getAddress()
            );
          });

          it("should fail to link an ambiguous library", async function () {
            const libraryFactory = await this.env.ethers.getContractFactory(
              "contracts/AmbiguousLibrary.sol:AmbiguousLibrary"
            );
            const library = await libraryFactory.deploy();
            const library2Factory = await this.env.ethers.getContractFactory(
              "contracts/AmbiguousLibrary2.sol:AmbiguousLibrary"
            );
            const library2 = await library2Factory.deploy();

            try {
              await this.env.ethers.getContractFactory("TestAmbiguousLib", {
                libraries: {
                  AmbiguousLibrary: library.address,
                  "contracts/AmbiguousLibrary2.sol:AmbiguousLibrary":
                    library2.address,
                },
              });
            } catch (reason: any) {
              assert.instanceOf(
                reason,
                NomicLabsHardhatPluginError,
                "getContractFactory should fail with a hardhat plugin error"
              );
              assert.isTrue(
                reason.message.includes("is ambiguous for the contract"),
                "getContractFactory should report the ambiguous name resolution as the cause"
              );
              assert.isTrue(
                reason.message.includes(
                  "AmbiguousLibrary.sol:AmbiguousLibrary"
                ) &&
                  reason.message.includes(
                    "AmbiguousLibrary2.sol:AmbiguousLibrary"
                  ),
                "getContractFactory should enumerate both available library name candidates"
              );
              return;
            }

            // The test shouldn't reach this point
            assert.fail(
              "getContractFactory should fail to retrieve an ambiguous library name"
            );
          });

          it("should fail to create a contract factory with missing libraries", async function () {
            try {
              await this.env.ethers.getContractFactory("TestContractLib");
            } catch (reason: any) {
              assert.instanceOf(
                reason,
                NomicLabsHardhatPluginError,
                "getContractFactory should fail with a hardhat plugin error"
              );
              assert.isTrue(
                reason.message.includes(
                  "missing links for the following libraries"
                ),
                "getContractFactory should report the missing libraries as the cause"
              );
              assert.isTrue(
                reason.message.includes("TestContractLib.sol:TestLibrary"),
                "getContractFactory should enumerate missing library names"
              );
              return;
            }

            // The test shouldn't reach this point
            assert.fail(
              "getContractFactory should fail to create a contract factory if there are missing libraries"
            );
          });

          it("should fail to create a contract factory with an invalid address", async function () {
            const notAnAddress = "definitely not an address";
            try {
              await this.env.ethers.getContractFactory("TestContractLib", {
                libraries: { TestLibrary: notAnAddress },
              });
            } catch (reason: any) {
              assert.instanceOf(
                reason,
                NomicLabsHardhatPluginError,
                "getContractFactory should fail with a hardhat plugin error"
              );
              assert.isTrue(
                reason.message.includes("invalid address"),
                "getContractFactory should report the invalid address as the cause"
              );
              assert.isTrue(
                reason.message.includes(notAnAddress),
                "getContractFactory should display the invalid address"
              );
              return;
            }

            // The test shouldn't reach this point
            assert.fail(
              "getContractFactory should fail to create a contract factory if there is an invalid address"
            );
          });

          it("should fail to create a contract factory when incorrectly linking a library with an ethers.Contract", async function () {
            const libraryFactory = await this.env.ethers.getContractFactory(
              "TestLibrary"
            );
            const library = await libraryFactory.deploy();

            try {
              await this.env.ethers.getContractFactory("TestContractLib", {
                libraries: { TestLibrary: library as any },
              });
            } catch (reason: any) {
              assert.instanceOf(
                reason,
                NomicLabsHardhatPluginError,
                "getContractFactory should fail with a hardhat plugin error"
              );
              assert.isTrue(
                reason.message.includes(
                  "invalid address",
                  "getContractFactory should report the invalid address as the cause"
                )
              );
              // This assert is here just to make sure we don't end up printing an enormous object
              // in the error message. This may happen if the argument received is particularly complex.
              assert.isTrue(
                reason.message.length <= 400,
                "getContractFactory should fail with an error message that isn't too large"
              );
              return;
            }

            assert.fail(
              "getContractFactory should fail to create a contract factory if there is an invalid address"
            );
          });

          it("Should be able to send txs and make calls", async function () {
            const Greeter = await this.env.ethers.getContractFactory("Greeter");
            const greeter = await Greeter.deploy();

            assert.equal(await greeter.functions.greet(), "Hi");
            await greeter.functions.setGreeting("Hola");
            assert.equal(await greeter.functions.greet(), "Hola");
          });

          describe("with custom signer", function () {
            it("should return a contract factory connected to the custom signer", async function () {
              // It's already compiled in artifacts/
              const contract = await this.env.ethers.getContractFactory(
                "Greeter",
                signers[1]
              );

              assert.containsAllKeys(contract.interface.functions, [
                "setGreeting(string)",
                "greet()",
              ]);

              assert.equal(
                await contract.signer.getAddress(),
                await signers[1].getAddress()
              );
            });
          });
        });

        describe("by abi and bytecode", function () {
          it("should return a contract factory", async function () {
            // It's already compiled in artifacts/
            const contract = await this.env.ethers.getContractFactory(
              greeterArtifact.abi,
              greeterArtifact.bytecode
            );

            assert.containsAllKeys(contract.interface.functions, [
              "setGreeting(string)",
              "greet()",
            ]);

            assert.equal(
              await contract.signer.getAddress(),
              await signers[0].getAddress()
            );
          });

          it("should return a contract factory for an interface", async function () {
            const contract = await this.env.ethers.getContractFactory(
              iGreeterArtifact.abi,
              iGreeterArtifact.bytecode
            );
            assert.equal(contract.bytecode, "0x");
            assert.containsAllKeys(contract.interface.functions, ["greet()"]);

            assert.equal(
              await contract.signer.getAddress(),
              await signers[0].getAddress()
            );
          });

          it("Should be able to send txs and make calls", async function () {
            const Greeter = await this.env.ethers.getContractFactory(
              greeterArtifact.abi,
              greeterArtifact.bytecode
            );
            const greeter = await Greeter.deploy();

            assert.equal(await greeter.functions.greet(), "Hi");
            await greeter.functions.setGreeting("Hola");
            assert.equal(await greeter.functions.greet(), "Hola");
          });

          describe("with custom signer", function () {
            it("should return a contract factory connected to the custom signer", async function () {
              // It's already compiled in artifacts/
              const contract = await this.env.ethers.getContractFactory(
                greeterArtifact.abi,
                greeterArtifact.bytecode,
                signers[1]
              );

              assert.containsAllKeys(contract.interface.functions, [
                "setGreeting(string)",
                "greet()",
              ]);

              assert.equal(
                await contract.signer.getAddress(),
                await signers[1].getAddress()
              );
            });
          });
        });
      });

      describe("getContractFactoryFromArtifact", function () {
        it("should return a contract factory", async function () {
          const contract = await this.env.ethers.getContractFactoryFromArtifact(
            greeterArtifact
          );

          assert.containsAllKeys(contract.interface.functions, [
            "setGreeting(string)",
            "greet()",
          ]);

          assert.equal(
            await contract.signer.getAddress(),
            await signers[0].getAddress()
          );
        });

        it("should link a library", async function () {
          const libraryFactory = await this.env.ethers.getContractFactory(
            "TestLibrary"
          );
          const library = await libraryFactory.deploy();

          const testContractLibArtifact = await this.env.artifacts.readArtifact(
            "TestContractLib"
          );

          const contractFactory =
            await this.env.ethers.getContractFactoryFromArtifact(
              testContractLibArtifact,
              { libraries: { TestLibrary: library.address } }
            );

          assert.equal(
            await contractFactory.signer.getAddress(),
            await signers[0].getAddress()
          );
          const numberPrinter = await contractFactory.deploy();
          const someNumber = 50;
          assert.equal(
            await numberPrinter.callStatic.printNumber(someNumber),
            someNumber * 2
          );
        });

        it("Should be able to send txs and make calls", async function () {
          const Greeter = await this.env.ethers.getContractFactoryFromArtifact(
            greeterArtifact
          );
          const greeter = await Greeter.deploy();

          assert.equal(await greeter.functions.greet(), "Hi");
          await greeter.functions.setGreeting("Hola");
          assert.equal(await greeter.functions.greet(), "Hola");
        });

        describe("with custom signer", function () {
          it("should return a contract factory connected to the custom signer", async function () {
            const contract =
              await this.env.ethers.getContractFactoryFromArtifact(
                greeterArtifact,
                signers[1]
              );

            assert.containsAllKeys(contract.interface.functions, [
              "setGreeting(string)",
              "greet()",
            ]);

            assert.equal(
              await contract.signer.getAddress(),
              await signers[1].getAddress()
            );
          });
        });
      });

      describe("getContractAt", function () {
        let deployedGreeter: ethers.Contract;

        beforeEach(async function () {
          const Greeter = await this.env.ethers.getContractFactory("Greeter");
          deployedGreeter = await Greeter.deploy();
        });

        describe("by name and address", function () {
          it("Should return an instance of a contract", async function () {
            const contract = await this.env.ethers.getContractAt(
              "Greeter",
              deployedGreeter.address
            );

            assert.containsAllKeys(contract.functions, [
              "setGreeting(string)",
              "greet()",
            ]);

            assert.equal(
              await contract.signer.getAddress(),
              await signers[0].getAddress()
            );
          });

          it("Should return an instance of an interface", async function () {
            const contract = await this.env.ethers.getContractAt(
              "IGreeter",
              deployedGreeter.address
            );

            assert.containsAllKeys(contract.functions, ["greet()"]);

            assert.equal(
              await contract.signer.getAddress(),
              await signers[0].getAddress()
            );
          });

          it("Should be able to send txs and make calls", async function () {
            const greeter = await this.env.ethers.getContractAt(
              "Greeter",
              deployedGreeter.address
            );

            assert.equal(await greeter.functions.greet(), "Hi");
            await greeter.functions.setGreeting("Hola");
            assert.equal(await greeter.functions.greet(), "Hola");
          });

          describe("with custom signer", function () {
            it("Should return an instance of a contract associated to a custom signer", async function () {
              const contract = await this.env.ethers.getContractAt(
                "Greeter",
                deployedGreeter.address,
                signers[1]
              );

              assert.equal(
                await contract.signer.getAddress(),
                await signers[1].getAddress()
              );
            });
          });
        });

        describe("by abi and address", function () {
          it("Should return an instance of a contract", async function () {
            const contract = await this.env.ethers.getContractAt(
              greeterArtifact.abi,
              deployedGreeter.address
            );

            assert.containsAllKeys(contract.functions, [
              "setGreeting(string)",
              "greet()",
            ]);

            assert.equal(
              await contract.signer.getAddress(),
              await signers[0].getAddress()
            );
          });

          it("Should return an instance of an interface", async function () {
            const contract = await this.env.ethers.getContractAt(
              iGreeterArtifact.abi,
              deployedGreeter.address
            );

            assert.containsAllKeys(contract.functions, ["greet()"]);

            assert.equal(
              await contract.signer.getAddress(),
              await signers[0].getAddress()
            );
          });

          it("Should be able to send txs and make calls", async function () {
            const greeter = await this.env.ethers.getContractAt(
              greeterArtifact.abi,
              deployedGreeter.address
            );

            assert.equal(await greeter.functions.greet(), "Hi");
            await greeter.functions.setGreeting("Hola");
            assert.equal(await greeter.functions.greet(), "Hola");
          });

          it("Should be able to detect events", async function () {
            const greeter = await this.env.ethers.getContractAt(
              greeterArtifact.abi,
              deployedGreeter.address
            );

            // at the time of this writing, ethers' default polling interval is
            // 4000 ms. here we turn it down in order to speed up this test.
            // see also
            // https://github.com/ethers-io/ethers.js/issues/615#issuecomment-848991047
            const provider = greeter.provider as EthersProviderWrapper;
            provider.pollingInterval = 100;

            let eventEmitted = false;
            greeter.on("GreetingUpdated", () => {
              eventEmitted = true;
            });

            await greeter.functions.setGreeting("Hola");

            // wait for 1.5 polling intervals for the event to fire
            await new Promise((resolve) =>
              setTimeout(resolve, provider.pollingInterval * 2)
            );

            assert.equal(eventEmitted, true);
          });

          describe("with custom signer", function () {
            it("Should return an instance of a contract associated to a custom signer", async function () {
              const contract = await this.env.ethers.getContractAt(
                greeterArtifact.abi,
                deployedGreeter.address,
                signers[1]
              );

              assert.equal(
                await contract.signer.getAddress(),
                await signers[1].getAddress()
              );
            });
          });

          it("should work with linked contracts", async function () {
            const libraryFactory = await this.env.ethers.getContractFactory(
              "TestLibrary"
            );
            const library = await libraryFactory.deploy();

            const contractFactory = await this.env.ethers.getContractFactory(
              "TestContractLib",
              { libraries: { TestLibrary: library.address } }
            );
            const numberPrinter = await contractFactory.deploy();

            const numberPrinterAtAddress = await this.env.ethers.getContractAt(
              "TestContractLib",
              numberPrinter.address
            );

            const someNumber = 50;
            assert.equal(
              await numberPrinterAtAddress.callStatic.printNumber(someNumber),
              someNumber * 2
            );
          });
        });
      });

      describe("getContractAtFromArtifact", function () {
        let deployedGreeter: ethers.Contract;

        beforeEach(async function () {
          const Greeter = await this.env.ethers.getContractFactory("Greeter");
          deployedGreeter = await Greeter.deploy();
        });

        describe("by artifact and address", function () {
          it("Should return an instance of a contract", async function () {
            const contract = await this.env.ethers.getContractAtFromArtifact(
              greeterArtifact,
              deployedGreeter.address
            );

            assert.containsAllKeys(contract.functions, [
              "setGreeting(string)",
              "greet()",
            ]);

            assert.equal(
              await contract.signer.getAddress(),
              await signers[0].getAddress()
            );
          });

          it("Should be able to send txs and make calls", async function () {
            const greeter = await this.env.ethers.getContractAtFromArtifact(
              greeterArtifact,
              deployedGreeter.address
            );

            assert.equal(await greeter.functions.greet(), "Hi");
            await greeter.functions.setGreeting("Hola");
            assert.equal(await greeter.functions.greet(), "Hola");
          });

          describe("with custom signer", function () {
            it("Should return an instance of a contract associated to a custom signer", async function () {
              const contract = await this.env.ethers.getContractAtFromArtifact(
                greeterArtifact,
                deployedGreeter.address,
                signers[1]
              );

              assert.equal(
                await contract.signer.getAddress(),
                await signers[1].getAddress()
              );
            });
          });
        });
      });

      describe("deployContract", function () {
        it("should deploy and return a contract with default signer", async function () {
          const contract = await this.env.ethers.deployContract("Greeter");

          await assertContract(contract, signers[0]);
        });

        it("should deploy and return a contract with custom signer passed directly", async function () {
          const contract = await this.env.ethers.deployContract(
            "Greeter",
            signers[1]
          );

          await assertContract(contract, signers[1]);
        });

        it("should deploy and return a contract with custom signer passed as an option", async function () {
          const contract = await this.env.ethers.deployContract("Greeter", {
            signer: signers[1],
          });

          await assertContract(contract, signers[1]);
        });

        it("should deploy with args and return a contract", async function () {
          const contract = await this.env.ethers.deployContract(
            "GreeterWithConstructorArg",
            ["Hello"]
          );

          await assertContract(contract, signers[0]);
          assert(await contract.greet(), "Hello");
        });

        it("should deploy with args and return a contract with custom signer", async function () {
          const contract = await this.env.ethers.deployContract(
            "GreeterWithConstructorArg",
            ["Hello"],
            signers[1]
          );

          await assertContract(contract, signers[1]);
          assert(await contract.greet(), "Hello");
        });

        it("should deploy with args and return a contract with custom signer as an option", async function () {
          const contract = await this.env.ethers.deployContract(
            "GreeterWithConstructorArg",
            ["Hello"],
            { signer: signers[1] }
          );

          await assertContract(contract, signers[1]);
          assert(await contract.greet(), "Hello");
        });

        async function assertContract(
          contract: ethers.Contract,
          signer: Signer
        ) {
          assert.containsAllKeys(contract.interface.functions, [
            "setGreeting(string)",
            "greet()",
          ]);

          assert.equal(
            await contract.signer.getAddress(),
            await signer.getAddress()
          );
        }
      });
    });
  });

  describe("hardhat", function () {
    useEnvironment("hardhat-project", "hardhat");

    describe("contract events", function () {
      it("should be detected", async function () {
        const Greeter = await this.env.ethers.getContractFactory("Greeter");
        const deployedGreeter: ethers.Contract = await Greeter.deploy();

        // at the time of this writing, ethers' default polling interval is
        // 4000 ms. here we turn it down in order to speed up this test.
        // see also
        // https://github.com/ethers-io/ethers.js/issues/615#issuecomment-848991047
        const provider = deployedGreeter.provider as EthersProviderWrapper;
        provider.pollingInterval = 100;

        let eventEmitted = false;
        deployedGreeter.on("GreetingUpdated", () => {
          eventEmitted = true;
        });

        await deployedGreeter.functions.setGreeting("Hola");

        // wait for 1.5 polling intervals for the event to fire
        await new Promise((resolve) =>
          setTimeout(resolve, provider.pollingInterval * 1.5)
        );

        assert.equal(eventEmitted, true);
      });
    });

    describe("hardhat_reset", function () {
      it("should return the correct block number after a hardhat_reset", async function () {
        let blockNumber = await this.env.ethers.provider.getBlockNumber();
        assert.equal(blockNumber.toString(), "0");

        await this.env.ethers.provider.send("evm_mine", []);
        await this.env.ethers.provider.send("evm_mine", []);
        blockNumber = await this.env.ethers.provider.getBlockNumber();
        assert.equal(blockNumber.toString(), "2");

        await this.env.ethers.provider.send("hardhat_reset", []);
        blockNumber = await this.env.ethers.provider.getBlockNumber();
        assert.equal(blockNumber.toString(), "0");
      });

      it("should return the correct block after a hardhat_reset", async function () {
        await this.env.ethers.provider.send("evm_mine", []);

        let blockOne = await this.env.ethers.provider.getBlock(1);
        let blockTwo = await this.env.ethers.provider.getBlock(2);
        assert.isNotNull(blockOne);
        assert.isNull(blockTwo);

        await this.env.ethers.provider.send("hardhat_reset", []);

        blockOne = await this.env.ethers.provider.getBlock(1);
        blockTwo = await this.env.ethers.provider.getBlock(2);
        assert.isNull(blockOne);
        assert.isNull(blockTwo);
      });

      it("should return the correct nonce after a hardhat_reset", async function () {
        const [sig] = await this.env.ethers.getSigners();

        let nonce = await this.env.ethers.provider.getTransactionCount(
          sig.address
        );

        assert.equal(nonce, 0);

        const response = await sig.sendTransaction({
          from: sig.address,
          to: this.env.ethers.constants.AddressZero,
          value: "0x1",
        });
        await response.wait();

        nonce = await this.env.ethers.provider.getTransactionCount(sig.address);
        assert.equal(nonce, 1);

        await this.env.ethers.provider.send("hardhat_reset", []);
        nonce = await this.env.ethers.provider.getTransactionCount(sig.address);
        assert.equal(nonce, 0);
      });

      it("should return the correct balance after a hardhat_reset", async function () {
        const [sig] = await this.env.ethers.getSigners();

        let balance = await this.env.ethers.provider.getBalance(sig.address);

        assert.equal(balance.toString(), "10000000000000000000000");

        const response = await sig.sendTransaction({
          from: sig.address,
          to: this.env.ethers.constants.AddressZero,
          gasPrice: 8e9,
        });
        await response.wait();

        balance = await this.env.ethers.provider.getBalance(sig.address);
        assert.equal(balance.toString(), "9999999832000000000000");

        await this.env.ethers.provider.send("hardhat_reset", []);
        balance = await this.env.ethers.provider.getBalance(sig.address);
        assert.equal(balance.toString(), "10000000000000000000000");
      });

      it("should return the correct code after a hardhat_reset", async function () {
        const [sig] = await this.env.ethers.getSigners();

        const Greeter = await this.env.ethers.getContractFactory("Greeter");
        const tx = Greeter.getDeployTransaction();

        const response = await sig.sendTransaction(tx);

        const receipt = await response.wait();

        let code = await this.env.ethers.provider.getCode(
          receipt.contractAddress
        );
        assert.lengthOf(code, 1880);

        await this.env.ethers.provider.send("hardhat_reset", []);

        code = await this.env.ethers.provider.getCode(receipt.contractAddress);
        assert.lengthOf(code, 2);
      });
    });

    describe("evm_revert", function () {
      it("should return the correct block number after a evm_revert", async function () {
        const snapshotId = await this.env.ethers.provider.send(
          "evm_snapshot",
          []
        );
        let blockNumber = await this.env.ethers.provider.getBlockNumber();
        assert.equal(blockNumber.toString(), "0");

        await this.env.ethers.provider.send("evm_mine", []);
        await this.env.ethers.provider.send("evm_mine", []);
        blockNumber = await this.env.ethers.provider.getBlockNumber();
        assert.equal(blockNumber.toString(), "2");

        await this.env.ethers.provider.send("evm_revert", [snapshotId]);
        blockNumber = await this.env.ethers.provider.getBlockNumber();
        assert.equal(blockNumber.toString(), "0");
      });

      it("should return the correct block after a evm_revert", async function () {
        const snapshotId = await this.env.ethers.provider.send(
          "evm_snapshot",
          []
        );
        await this.env.ethers.provider.send("evm_mine", []);

        let blockOne = await this.env.ethers.provider.getBlock(1);
        let blockTwo = await this.env.ethers.provider.getBlock(2);
        assert.isNotNull(blockOne);
        assert.isNull(blockTwo);

        await this.env.ethers.provider.send("evm_revert", [snapshotId]);

        blockOne = await this.env.ethers.provider.getBlock(1);
        blockTwo = await this.env.ethers.provider.getBlock(2);
        assert.isNull(blockOne);
        assert.isNull(blockTwo);
      });

      it("should return the correct nonce after a evm_revert", async function () {
        const snapshotId = await this.env.ethers.provider.send(
          "evm_snapshot",
          []
        );
        const [sig] = await this.env.ethers.getSigners();

        let nonce = await this.env.ethers.provider.getTransactionCount(
          sig.address
        );

        assert.equal(nonce, 0);

        const response = await sig.sendTransaction({
          from: sig.address,
          to: this.env.ethers.constants.AddressZero,
          value: "0x1",
        });
        await response.wait();

        nonce = await this.env.ethers.provider.getTransactionCount(sig.address);
        assert.equal(nonce, 1);

        await this.env.ethers.provider.send("evm_revert", [snapshotId]);
        nonce = await this.env.ethers.provider.getTransactionCount(sig.address);
        assert.equal(nonce, 0);
      });

      it("should return the correct balance after a evm_revert", async function () {
        const snapshotId = await this.env.ethers.provider.send(
          "evm_snapshot",
          []
        );
        const [sig] = await this.env.ethers.getSigners();

        let balance = await this.env.ethers.provider.getBalance(sig.address);

        assert.equal(balance.toString(), "10000000000000000000000");

        const response = await sig.sendTransaction({
          from: sig.address,
          to: this.env.ethers.constants.AddressZero,
          gasPrice: 8e9,
        });
        await response.wait();

        balance = await this.env.ethers.provider.getBalance(sig.address);
        assert.equal(balance.toString(), "9999999832000000000000");

        await this.env.ethers.provider.send("evm_revert", [snapshotId]);
        balance = await this.env.ethers.provider.getBalance(sig.address);
        assert.equal(balance.toString(), "10000000000000000000000");
      });

      it("should return the correct code after a evm_revert", async function () {
        const snapshotId = await this.env.ethers.provider.send(
          "evm_snapshot",
          []
        );
        const [sig] = await this.env.ethers.getSigners();

        const Greeter = await this.env.ethers.getContractFactory("Greeter");
        const tx = Greeter.getDeployTransaction();

        const response = await sig.sendTransaction(tx);

        const receipt = await response.wait();

        let code = await this.env.ethers.provider.getCode(
          receipt.contractAddress
        );
        assert.lengthOf(code, 1880);

        await this.env.ethers.provider.send("evm_revert", [snapshotId]);

        code = await this.env.ethers.provider.getCode(receipt.contractAddress);
        assert.lengthOf(code, 2);
      });
    });

    it("_signTypedData integration test", async function () {
      // See https://eips.ethereum.org/EIPS/eip-712#parameters
      // There's a json schema and an explanation for each field.
      const typedMessage = {
        domain: {
          chainId: 31337,
          name: "Hardhat Network test suite",
        },
        message: {
          name: "Translation",
          start: {
            x: 200,
            y: 600,
          },
          end: {
            x: 300,
            y: 350,
          },
          cost: 50,
        },
        primaryType: "WeightedVector",
        types: {
          // ethers.js derives the EIP712Domain type from the domain object itself
          // EIP712Domain: [
          //   { name: "name", type: "string" },
          //   { name: "chainId", type: "uint256" },
          // ],
          WeightedVector: [
            { name: "name", type: "string" },
            { name: "start", type: "Point" },
            { name: "end", type: "Point" },
            { name: "cost", type: "uint256" },
          ],
          Point: [
            { name: "x", type: "uint256" },
            { name: "y", type: "uint256" },
          ],
        },
      };
      const [signer] = await this.env.ethers.getSigners();

      const signature = await signer._signTypedData(
        typedMessage.domain,
        typedMessage.types,
        typedMessage.message
      );

      const byteToHex = 2;
      const hexPrefix = 2;
      const signatureSizeInBytes = 65;
      assert.lengthOf(signature, signatureSizeInBytes * byteToHex + hexPrefix);
    });
  });
  describe("ganache via WebSocket", function () {
    useEnvironment("hardhat-project");
    it("should be able to detect events", async function () {
      await this.env.run("compile", { quiet: true });

      const Greeter = await this.env.ethers.getContractFactory("Greeter");
      const deployedGreeter: ethers.Contract = await Greeter.deploy();

      const readonlyContract = deployedGreeter.connect(
        new ethers.providers.WebSocketProvider("ws://127.0.0.1:8545")
      );
      let emitted = false;
      readonlyContract.on("GreetingUpdated", () => {
        emitted = true;
      });

      await deployedGreeter.functions.setGreeting("Hola");

      // wait for the event to fire
      await new Promise((resolve) => setTimeout(resolve, 100));

      assert.equal(emitted, true);
    });
  });
});<|MERGE_RESOLUTION|>--- conflicted
+++ resolved
@@ -1,11 +1,6 @@
-<<<<<<< HEAD
-import { assert } from "chai";
-import { ethers, Signer } from "ethers";
-=======
 import chai, { assert } from "chai";
 import chaiAsPromised from "chai-as-promised";
-import { ethers } from "ethers";
->>>>>>> dc90d35d
+import { ethers, Signer } from "ethers";
 import { NomicLabsHardhatPluginError } from "hardhat/plugins";
 import { Artifact } from "hardhat/types";
 import util from "util";
@@ -16,7 +11,7 @@
 
 chai.use(chaiAsPromised);
 
-describe("Ethers plugin", function () {
+describe.only("Ethers plugin", function () {
   describe("ganache", function () {
     useEnvironment("hardhat-project");
     describe("HRE extensions", function () {
@@ -1037,7 +1032,7 @@
 
         // wait for 1.5 polling intervals for the event to fire
         await new Promise((resolve) =>
-          setTimeout(resolve, provider.pollingInterval * 1.5)
+          setTimeout(resolve, provider.pollingInterval * 2)
         );
 
         assert.equal(eventEmitted, true);
