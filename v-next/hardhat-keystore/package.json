{
  "name": "@nomicfoundation/hardhat-keystore",
  "version": "3.0.0-next.1",
  "description": "A module for managing keystore files that store a map from IDs to encrypted string values.",
  "homepage": "https://github.com/nomicfoundation/hardhat/tree/v-next/v-next/hardhat-keystore",
  "repository": {
    "type": "git",
    "url": "https://github.com/NomicFoundation/hardhat",
    "directory": "v-next/hardhat-keystore"
  },
  "author": "Nomic Foundation",
  "license": "MIT",
  "type": "module",
  "exports": {
    ".": "./dist/src/index.js"
  },
  "keywords": [
    "keystore",
    "storage",
    "hardhat"
  ],
  "scripts": {
    "lint": "pnpm prettier --check && pnpm eslint",
    "lint:fix": "pnpm prettier --write && pnpm eslint --fix",
    "eslint": "eslint \"src/**/*.ts\" \"test/**/*.ts\"",
    "prettier": "prettier \"**/*.{ts,js,md,json}\"",
    "test": "node --import tsx/esm --test --test-reporter=@nomicfoundation/hardhat-node-test-reporter \"test/*.ts\" \"test/!(fixture-projects|helpers)/**/*.ts\"",
    "test:only": "node --import tsx/esm --test --test-only --test-reporter=@nomicfoundation/hardhat-node-test-reporter \"test/*.ts\" \"test/!(fixture-projects|helpers)/**/*.ts\"",
    "test:ci": "node --import tsx/esm --test --test-reporter=@nomicfoundation/hardhat-node-test-reporter --test-reporter-destination=stdout --experimental-test-coverage --test-reporter=lcov --test-reporter-destination=reports/lcov.info --test-reporter=junit --test-reporter-destination=reports/junit.xml \"test/*.ts\" \"test/!(fixture-projects|helpers)/**/*.ts\"",
    "pretest": "pnpm build",
    "pretest:only": "pnpm build",
    "pretest:ci": "pnpm build && mkdir -p reports",
    "build": "tsc --build .",
    "prepublishOnly": "pnpm build",
    "clean": "rimraf dist"
  },
  "files": [
    "dist/src/",
    "src/",
    "CHANGELOG.md",
    "LICENSE",
    "README.md"
  ],
  "devDependencies": {
    "@eslint-community/eslint-plugin-eslint-comments": "^4.3.0",
    "@nomicfoundation/hardhat-node-test-reporter": "workspace:^3.0.0-next.1",
    "@nomicfoundation/hardhat-test-utils": "workspace:^",
    "@types/debug": "^4.1.7",
    "@types/node": "^20.14.9",
    "@typescript-eslint/eslint-plugin": "^7.7.1",
    "@typescript-eslint/parser": "^7.7.1",
    "eslint": "8.57.0",
    "eslint-config-prettier": "9.1.0",
    "eslint-import-resolver-typescript": "^3.6.1",
    "eslint-plugin-import": "2.29.1",
    "eslint-plugin-no-only-tests": "3.1.0",
    "expect-type": "^0.19.0",
    "prettier": "3.2.5",
    "rimraf": "^5.0.5",
    "tsx": "^4.19.3",
    "typescript": "~5.5.0",
    "typescript-eslint": "7.7.1"
  },
  "dependencies": {
<<<<<<< HEAD
    "@noble/ciphers": "1.2.1",
    "@noble/hashes": "1.7.1",
    "@nomicfoundation/hardhat-errors": "workspace:^3.0.0-next.0",
    "@nomicfoundation/hardhat-utils": "workspace:^3.0.0-next.0",
    "@nomicfoundation/hardhat-zod-utils": "workspace:^3.0.0-next.0",
=======
    "@nomicfoundation/hardhat-errors": "workspace:^3.0.0-next.1",
    "@nomicfoundation/hardhat-utils": "workspace:^3.0.0-next.1",
    "@nomicfoundation/hardhat-zod-utils": "workspace:^3.0.0-next.1",
    "@noble/ciphers": "1.2.1",
    "@noble/hashes": "1.7.1",
>>>>>>> db986304
    "chalk": "^5.3.0",
    "debug": "^4.3.2",
    "zod": "^3.23.8"
  },
  "peerDependencies": {
    "hardhat": "workspace:^3.0.0-next.1"
  }
}<|MERGE_RESOLUTION|>--- conflicted
+++ resolved
@@ -62,19 +62,11 @@
     "typescript-eslint": "7.7.1"
   },
   "dependencies": {
-<<<<<<< HEAD
-    "@noble/ciphers": "1.2.1",
-    "@noble/hashes": "1.7.1",
-    "@nomicfoundation/hardhat-errors": "workspace:^3.0.0-next.0",
-    "@nomicfoundation/hardhat-utils": "workspace:^3.0.0-next.0",
-    "@nomicfoundation/hardhat-zod-utils": "workspace:^3.0.0-next.0",
-=======
     "@nomicfoundation/hardhat-errors": "workspace:^3.0.0-next.1",
     "@nomicfoundation/hardhat-utils": "workspace:^3.0.0-next.1",
     "@nomicfoundation/hardhat-zod-utils": "workspace:^3.0.0-next.1",
     "@noble/ciphers": "1.2.1",
     "@noble/hashes": "1.7.1",
->>>>>>> db986304
     "chalk": "^5.3.0",
     "debug": "^4.3.2",
     "zod": "^3.23.8"
